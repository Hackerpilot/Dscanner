{
  "name" : "dscanner",
  "description" : "Swiss-army knife for D source code",
  "copyright" : "© Brian Schott",
  "authors" : [
    "Brian Schott"
  ],
  "license" : "Boost Software License - Version 1.0",
  "targetType" : "autodetect",
  "versions" : [
    "built_with_dub",
    "StdLoggerDisableWarning"
  ],
  "dependencies" : {
<<<<<<< HEAD
    "libdparse" : "~>0.7.2-alpha.3",
    "dsymbol" : "~>0.2.9",
=======
    "libdparse" : "~>0.7.2-alpha.5",
    "dsymbol" : "~>0.2.6",
>>>>>>> 401ee0e7
    "inifiled" : ">=1.0.2",
    "emsi_containers" : "~>0.5.3",
    "libddoc" : "~>0.2.0"
  },
  "targetPath" : "bin"
}<|MERGE_RESOLUTION|>--- conflicted
+++ resolved
@@ -12,13 +12,8 @@
     "StdLoggerDisableWarning"
   ],
   "dependencies" : {
-<<<<<<< HEAD
-    "libdparse" : "~>0.7.2-alpha.3",
+    "libdparse" : "~>0.7.2-alpha.5",
     "dsymbol" : "~>0.2.9",
-=======
-    "libdparse" : "~>0.7.2-alpha.5",
-    "dsymbol" : "~>0.2.6",
->>>>>>> 401ee0e7
     "inifiled" : ">=1.0.2",
     "emsi_containers" : "~>0.5.3",
     "libddoc" : "~>0.2.0"
