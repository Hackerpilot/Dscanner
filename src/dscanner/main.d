--- conflicted
+++ resolved
@@ -486,11 +486,7 @@
 	static immutable v1 = "analysis.config.StaticAnalysisConfig";
 	static immutable v2 = "dscanner.analysis.config.StaticAnalysisConfig";
 
-<<<<<<< HEAD
-	char[] c = cast(char[]) readFile(confiFilename);
-=======
 	char[] c = cast(char[]) readFile(configFilename);
->>>>>>> 589dedb2
 	try if (c.indexOf(v2) < 0)
 	{
 		if (!patch)
